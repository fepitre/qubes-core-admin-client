# -*- encoding: utf-8 -*-
#
# The Qubes OS Project, http://www.qubes-os.org
#
# Copyright (C) 2017 Marek Marczykowski-Górecki
#                               <marmarek@invisiblethingslab.com>
#
# This program is free software; you can redistribute it and/or modify
# it under the terms of the GNU Lesser General Public License as published by
# the Free Software Foundation; either version 2.1 of the License, or
# (at your option) any later version.
#
# This program is distributed in the hope that it will be useful,
# but WITHOUT ANY WARRANTY; without even the implied warranty of
# MERCHANTABILITY or FITNESS FOR A PARTICULAR PURPOSE.  See the
# GNU Lesser General Public License for more details.
#
# You should have received a copy of the GNU Lesser General Public License along
# with this program; if not, see <http://www.gnu.org/licenses/>.
import functools
import os
import signal
import tempfile
import unittest.mock
import re

import asyncio

import qubesadmin.tests
import qubesadmin.tools.qvm_start_daemon
from  qubesadmin.tools.qvm_start_daemon import GUI_DAEMON_OPTIONS
import qubesadmin.vm


class TC_00_qvm_start_gui(qubesadmin.tests.QubesTestCase):
    def setUp(self):
        super(TC_00_qvm_start_gui, self).setUp()
        self.launcher = \
            qubesadmin.tools.qvm_start_daemon.DAEMONLauncher(self.app)

    @unittest.mock.patch('subprocess.check_output')
    def test_000_kde_args(self, proc_mock):
        self.app.expected_calls[
            ('dom0', 'admin.vm.List', None, None)] = \
            b'0\x00test-vm class=AppVM state=Running\n'
        self.app.expected_calls[
            ('test-vm', 'admin.vm.property.Get', 'label', None)] = \
            b'0\x00default=False type=label red'

        proc_mock.side_effect = [
            b'KWIN_RUNNING = 0x1\n',
            b'access control enabled, only authorized clients can connect\n'
            b'SI:localuser:root\n'
            b'SI:localuser:' + os.environ['USER'].encode() + b'\n',
        ]

        args = self.launcher.kde_guid_args(self.app.domains['test-vm'])
        self.launcher.kde = True
        self.assertEqual(args, ['-T', '-p',
                                '_KDE_NET_WM_COLOR_SCHEME=s:' +
                                os.path.expanduser(
                                    '~/.local/share/qubes-kde/red.colors')])

        self.assertAllCalled()

<<<<<<< HEAD
    def test_010_common_args(self):
=======
    @unittest.mock.patch('subprocess.check_output')
    def test_001_kde_args_none(self, proc_mock):
        self.app.expected_calls[
            ('dom0', 'admin.vm.List', None, None)] = \
            b'0\x00test-vm class=AppVM state=Running\n'

        proc_mock.side_effect = [b'']

        args = self.launcher.kde_guid_args(self.app.domains['test-vm'])
        self.assertEqual(args, [])

        self.assertAllCalled()

    def setup_common_args(self):
>>>>>>> 7616a891
        self.app.expected_calls[
            ('dom0', 'admin.vm.List', None, None)] = \
            b'0\x00test-vm class=AppVM state=Running\n' \
            b'gui-vm class=AppVM state=Running'
        self.app.expected_calls[
            ('test-vm', 'admin.vm.property.Get', 'label', None)] = \
            b'0\x00default=False type=label red'
        self.app.expected_calls[
            ('test-vm', 'admin.vm.property.Get', 'debug', None)] = \
            b'0\x00default=False type=bool False'
        self.app.expected_calls[
            ('test-vm', 'admin.vm.property.Get', 'guivm', None)] = \
            b'0\x00default=False type=vm gui-vm'
        self.app.expected_calls[
            ('dom0', 'admin.label.Get', 'red', None)] = \
            b'0\x000xff0000'
        self.app.expected_calls[
            ('dom0', 'admin.label.Index', 'red', None)] = \
            b'0\x001'
        self.app.expected_calls[
            ('test-vm', 'admin.vm.feature.CheckWithTemplate',
             'rpc-clipboard', None)] = \
            b'2\x00QubesFeatureNotFoundError\x00\x00Feature not set\x00'

        self.app.expected_calls[
            ('test-vm', 'admin.vm.property.Get', 'xid', None)] = \
            b'0\x00default=99 type=int 99'

        for name, _kind in GUI_DAEMON_OPTIONS:
            self.app.expected_calls[
                ('test-vm', 'admin.vm.feature.Get',
                 'gui-' + name.replace('_', '-'), None)] = \
                b'2\x00QubesFeatureNotFoundError\x00\x00Feature not set\x00'

            self.app.expected_calls[
                ('gui-vm', 'admin.vm.feature.Get',
                 'gui-default-' + name.replace('_', '-'), None)] = \
                b'2\x00QubesFeatureNotFoundError\x00\x00Feature not set\x00'

    def run_common_args(self):
        with unittest.mock.patch.object(
                self.launcher, 'kde_guid_args') as kde_mock, \
             unittest.mock.patch.object(
                 self.launcher, 'write_guid_config') as write_config_mock:
            kde_mock.return_value = []

            args = self.launcher.common_guid_args(self.app.domains['test-vm'])

        self.assertEqual(len(write_config_mock.mock_calls), 1)

        config_args = write_config_mock.mock_calls[0][1]
        self.assertEqual(config_args[0], '/var/run/qubes/guid-conf.99')
        config = config_args[1]

        # Strip comments and empty lines
        config = re.sub(r'^#.*\n', '', config)
        config = re.sub(r'^\n', '', config)

        self.assertAllCalled()
        return args, config

    def test_010_common_args(self):
        self.setup_common_args()

        args, config = self.run_common_args()
        self.assertEqual(args, [
            '/usr/bin/qubes-guid', '-N', 'test-vm',
            '-c', '0xff0000',
            '-i', '/usr/share/icons/hicolor/128x128/devices/appvm-red.png',
            '-l', '1', '-q',
            '-C', '/var/run/qubes/guid-conf.99',
        ])

        self.assertEqual(config, '''\
global: {
}
''')

    def test_011_common_args_debug(self):
        self.setup_common_args()
        self.app.expected_calls[
            ('test-vm', 'admin.vm.property.Get', 'debug', None)] = \
            b'0\x00default=False type=bool True'

        args, config = self.run_common_args()
        self.assertEqual(args, [
            '/usr/bin/qubes-guid', '-N', 'test-vm',
            '-c', '0xff0000',
            '-i', '/usr/share/icons/hicolor/128x128/devices/appvm-red.png',
            '-l', '1', '-v', '-v',
            '-C', '/var/run/qubes/guid-conf.99',
        ])
        self.assertEqual(config, '''\
global: {
}
''')

    def test_012_common_args_rpc_clipboard(self):
        self.setup_common_args()
        self.app.expected_calls[
            ('test-vm', 'admin.vm.feature.CheckWithTemplate',
             'rpc-clipboard', None)] = \
            b'0\x001'

        args, config = self.run_common_args()

        self.assertEqual(args,  [
            '/usr/bin/qubes-guid', '-N', 'test-vm',
            '-c', '0xff0000',
            '-i', '/usr/share/icons/hicolor/128x128/devices/appvm-red.png',
            '-l', '1', '-q', '-Q',
            '-C', '/var/run/qubes/guid-conf.99',
        ])
        self.assertEqual(config, '''\
global: {
}
''')

    def test_013_common_args_guid_config(self):
        self.setup_common_args()

        self.app.expected_calls[
            ('test-vm', 'admin.vm.feature.Get',
             'gui-allow-fullscreen', None)] = \
                 b'0\x001'
        # The template will not be asked for this feature
        del self.app.expected_calls[
            ('gui-vm', 'admin.vm.feature.Get',
             'gui-default-allow-fullscreen', None)]

        self.app.expected_calls[
            ('gui-vm', 'admin.vm.feature.Get',
             'gui-default-secure-copy-sequence', None)] = \
                 b'0\x00Ctrl-Alt-Shift-c'

        _args, config = self.run_common_args()
        self.assertEqual(config, '''\
global: {
  allow_fullscreen = true;
  secure_copy_sequence = "Ctrl-Alt-Shift-c";
}
''')

    @unittest.mock.patch('asyncio.create_subprocess_exec')
    def test_020_start_gui_for_vm(self, proc_mock):
        loop = asyncio.new_event_loop()
        asyncio.set_event_loop(loop)
        self.addCleanup(loop.close)

        self.app.expected_calls[
            ('dom0', 'admin.vm.List', None, None)] = \
            b'0\x00test-vm class=AppVM state=Running\n'
        self.app.expected_calls[
            ('test-vm', 'admin.vm.CurrentState', None, None)] = \
            b'0\x00power_state=Running'
        self.app.expected_calls[
            ('test-vm', 'admin.vm.property.Get', 'xid', None)] = \
            b'0\x00default=False type=int 3000'
        self.app.expected_calls[
            ('test-vm', 'admin.vm.property.Get', 'virt_mode', None)] = \
            b'0\x00default=False type=str pv'
        self.app.expected_calls[
            ('test-vm', 'admin.vm.feature.CheckWithTemplate',
             'no-monitor-layout', None)] = \
            b'2\x00QubesFeatureNotFoundError\x00\x00Feature not set\x00'
        with unittest.mock.patch.object(self.launcher,
                                        'common_guid_args', lambda vm: []):
            loop.run_until_complete(self.launcher.start_gui_for_vm(
                self.app.domains['test-vm']))
            # common arguments dropped for simplicity
            proc_mock.assert_called_once_with('-d', '3000')

        self.assertAllCalled()

    @unittest.mock.patch('asyncio.create_subprocess_exec')
    def test_021_start_gui_for_vm_hvm(self, proc_mock):
        loop = asyncio.new_event_loop()
        asyncio.set_event_loop(loop)
        self.addCleanup(loop.close)

        self.app.expected_calls[
            ('dom0', 'admin.vm.List', None, None)] = \
            b'0\x00test-vm class=AppVM state=Running\n'
        self.app.expected_calls[
            ('test-vm', 'admin.vm.CurrentState', None, None)] = \
            b'0\x00power_state=Running'
        self.app.expected_calls[
            ('test-vm', 'admin.vm.property.Get', 'xid', None)] = \
            b'0\x00default=False type=int 3000'
        self.app.expected_calls[
            ('test-vm', 'admin.vm.property.Get', 'stubdom_xid', None)] = \
            b'0\x00default=False type=int 3001'
        self.app.expected_calls[
            ('test-vm', 'admin.vm.property.Get', 'virt_mode', None)] = \
            b'0\x00default=False type=str hvm'
        self.app.expected_calls[
            ('test-vm', 'admin.vm.property.Get', 'debug', None)] = \
            b'0\x00default=False type=bool False'
        self.app.expected_calls[
            ('test-vm', 'admin.vm.feature.CheckWithTemplate',
             'no-monitor-layout', None)] = \
            b'2\x00QubesFeatureNotFoundError\x00\x00Feature not set\x00'
        with unittest.mock.patch.object(self.launcher,
                                        'common_guid_args', lambda vm: []):
            loop.run_until_complete(self.launcher.start_gui_for_vm(
                self.app.domains['test-vm']))
            # common arguments dropped for simplicity
            proc_mock.assert_called_once_with('-d', '3000', '-n')

        self.assertAllCalled()

    def test_022_start_gui_for_vm_hvm_stubdom(self):
        loop = asyncio.new_event_loop()
        asyncio.set_event_loop(loop)
        self.addCleanup(loop.close)

        self.app.expected_calls[
            ('dom0', 'admin.vm.List', None, None)] = \
            b'0\x00test-vm class=AppVM state=Running\n'
        self.app.expected_calls[
            ('test-vm', 'admin.vm.CurrentState', None, None)] = \
            b'0\x00power_state=Running'
        self.app.expected_calls[
            ('test-vm', 'admin.vm.property.Get', 'xid', None)] = \
            b'0\x00default=False type=int 3000'
        self.app.expected_calls[
            ('test-vm', 'admin.vm.property.Get', 'stubdom_xid', None)] = \
            b'0\x00default=False type=int 3001'
        self.app.expected_calls[
            ('test-vm', 'admin.vm.property.Get', 'virt_mode', None)] = \
            b'0\x00default=False type=str hvm'
        self.app.expected_calls[
            ('test-vm', 'admin.vm.property.Get', 'debug', None)] = \
            b'0\x00default=False type=bool False'
        self.app.expected_calls[
            ('test-vm', 'admin.vm.feature.CheckWithTemplate',
             'no-monitor-layout', None)] = \
            b'2\x00QubesFeatureNotFoundError\x00\x00Feature not set\x00'
        pidfile = tempfile.NamedTemporaryFile()
        pidfile.write(b'1234\n')
        pidfile.flush()
        self.addCleanup(pidfile.close)

        patch_proc = unittest.mock.patch('asyncio.create_subprocess_exec')
        patch_args = unittest.mock.patch.object(self.launcher,
                                                'common_guid_args',
                                                lambda vm: [])
        patch_pidfile = unittest.mock.patch.object(self.launcher,
                                                   'guid_pidfile',
                                                   lambda vm: pidfile.name)
        try:
            mock_proc = patch_proc.start()
            patch_args.start()
            patch_pidfile.start()
            loop.run_until_complete(self.launcher.start_gui_for_vm(
                self.app.domains['test-vm']))
            # common arguments dropped for simplicity
            mock_proc.assert_called_once_with(
                '-d', '3000', '-n', '-K', '1234')
        finally:
            unittest.mock.patch.stopall()

        self.assertAllCalled()

    def test_030_start_gui_for_stubdomain(self):
        loop = asyncio.new_event_loop()
        asyncio.set_event_loop(loop)
        self.addCleanup(loop.close)

        self.app.expected_calls[
            ('dom0', 'admin.vm.List', None, None)] = \
            b'0\x00test-vm class=AppVM state=Running\n'
        self.app.expected_calls[
            ('test-vm', 'admin.vm.property.Get', 'xid', None)] = \
            b'0\x00default=False type=int 3000'
        self.app.expected_calls[
            ('test-vm', 'admin.vm.property.Get', 'stubdom_xid', None)] = \
            b'0\x00default=False type=int 3001'
        self.app.expected_calls[
            ('test-vm', 'admin.vm.feature.CheckWithTemplate', 'gui', None)] = \
            b'2\x00QubesFeatureNotFoundError\x00\x00Feature not set\x00'
        self.app.expected_calls[
            ('test-vm', 'admin.vm.feature.CheckWithTemplate', 'gui-emulated',
             None)] = \
            b'2\x00QubesFeatureNotFoundError\x00\x00Feature not set\x00'
        proc_mock = unittest.mock.Mock()
        with unittest.mock.patch('asyncio.create_subprocess_exec',
                                 lambda *args: self.mock_coroutine(proc_mock,
                                                                   *args)):
            with unittest.mock.patch.object(self.launcher,
                                            'common_guid_args', lambda vm: []):
                loop.run_until_complete(self.launcher.start_gui_for_stubdomain(
                    self.app.domains['test-vm']))
                # common arguments dropped for simplicity
                proc_mock.assert_called_once_with('-d', '3001', '-t', '3000')

        self.assertAllCalled()

    def test_031_start_gui_for_stubdomain_forced(self):
        loop = asyncio.new_event_loop()
        asyncio.set_event_loop(loop)
        self.addCleanup(loop.close)

        self.app.expected_calls[
            ('dom0', 'admin.vm.List', None, None)] = \
            b'0\x00test-vm class=AppVM state=Running\n'
        self.app.expected_calls[
            ('test-vm', 'admin.vm.property.Get', 'xid', None)] = \
            b'0\x00default=False type=int 3000'
        self.app.expected_calls[
            ('test-vm', 'admin.vm.property.Get', 'stubdom_xid', None)] = \
            b'0\x00default=False type=int 3001'
        # self.app.expected_calls[
        #    ('test-vm', 'admin.vm.feature.CheckWithTemplate', 'gui', None)] = \
        #    b'0\x00'
        self.app.expected_calls[
            ('test-vm', 'admin.vm.feature.CheckWithTemplate', 'gui-emulated',
             None)] = \
            b'0\x001'
        proc_mock = unittest.mock.Mock()
        with unittest.mock.patch('asyncio.create_subprocess_exec',
                                 lambda *args: self.mock_coroutine(proc_mock,
                                                                   *args)):
            with unittest.mock.patch.object(self.launcher,
                                            'common_guid_args', lambda vm: []):
                loop.run_until_complete(self.launcher.start_gui_for_stubdomain(
                    self.app.domains['test-vm']))
                # common arguments dropped for simplicity
                proc_mock.assert_called_once_with('-d', '3001', '-t', '3000')

        self.assertAllCalled()

    @asyncio.coroutine
    def mock_coroutine(self, mock, *args, **kwargs):
        mock(*args, **kwargs)

    def test_040_start_gui(self):
        loop = asyncio.new_event_loop()
        asyncio.set_event_loop(loop)
        self.addCleanup(loop.close)

        self.app.expected_calls[
            ('dom0', 'admin.vm.List', None, None)] = \
            b'0\x00test-vm class=AppVM state=Running\n' \
            b'gui-vm class=AppVM state=Running'
        self.app.expected_calls[
            ('test-vm', 'admin.vm.CurrentState', None, None)] = \
            b'0\x00power_state=Running'
        self.app.expected_calls[
            ('test-vm', 'admin.vm.feature.CheckWithTemplate', 'gui', None)] = \
            b'0\x00True'
        self.app.expected_calls[
            ('test-vm', 'admin.vm.feature.CheckWithTemplate',
             'no-monitor-layout', None)] = \
            b'2\x00QubesFeatureNotFoundError\x00\x00Feature not set\x00'
        self.app.expected_calls[
            ('test-vm', 'admin.vm.property.Get', 'virt_mode', None)] = \
            b'0\x00default=False type=str hvm'
        self.app.expected_calls[
            ('test-vm', 'admin.vm.property.Get', 'xid', None)] = \
            b'0\x00default=False type=int 3000'
        self.app.expected_calls[
            ('test-vm', 'admin.vm.property.Get', 'stubdom_xid', None)] = \
            b'0\x00default=False type=int 3001'
        self.app.expected_calls[
            ('test-vm', 'admin.vm.property.Get', 'guivm', None)] = \
            b'0\x00default=False type=vm gui-vm'

        self.app._local_name = 'gui-vm'
        vm = self.app.domains['test-vm']
        mock_start_vm = unittest.mock.Mock()
        mock_start_stubdomain = unittest.mock.Mock()
        patch_start_vm = unittest.mock.patch.object(
            self.launcher, 'start_gui_for_vm', functools.partial(
                self.mock_coroutine, mock_start_vm))
        patch_start_stubdomain = unittest.mock.patch.object(
            self.launcher, 'start_gui_for_stubdomain', lambda vm_, force:
            self.mock_coroutine(mock_start_stubdomain, vm_))
        try:
            patch_start_vm.start()
            patch_start_stubdomain.start()
            loop.run_until_complete(self.launcher.start_gui(vm))
            mock_start_vm.assert_called_once_with(vm, monitor_layout=None)
            mock_start_stubdomain.assert_called_once_with(vm)
        finally:
            unittest.mock.patch.stopall()

    def test_041_start_gui_running(self):
        # simulate existing pidfiles, should not start processes
        self.skipTest('todo')

    def test_042_start_gui_pvh(self):
        # PVH - no stubdomain
        self.skipTest('todo')

    @unittest.mock.patch('subprocess.Popen')
    def test_050_get_monitor_layout1(self, proc_mock):
        proc_mock().stdout = b'''Screen 0: minimum 8 x 8, current 1920 x 1200, maximum 32767 x 32767
HDMI1 connected 1920x1200+0+0 (normal left inverted right x axis y axis) 518mm x 324mm
   1920x1200     59.95*+
   1920x1080     60.00    50.00    59.94
   1920x1080i    60.00    50.00    59.94
   1600x1200     60.00
   1680x1050     59.88
   1280x1024     60.02
   1440x900      59.90
   1280x960      60.00
   1280x720      60.00    50.00    59.94
   1024x768      60.00
   800x600       60.32
   720x576       50.00
   720x480       60.00    59.94
   720x480i      60.00    59.94
   640x480       60.00    59.94
HDMI2 disconnected (normal left inverted right x axis y axis)
VGA1 disconnected (normal left inverted right x axis y axis)
VIRTUAL1 disconnected (normal left inverted right x axis y axis)
'''.splitlines()
        self.assertEqual(qubesadmin.tools.qvm_start_daemon.get_monitor_layout(),
                         ['1920 1200 0 0\n'])

    @unittest.mock.patch('subprocess.Popen')
    def test_051_get_monitor_layout_multiple(self, proc_mock):
        proc_mock().stdout = b'''Screen 0: minimum 8 x 8, current 2880 x 1024, maximum 32767 x 32767
LVDS1 connected 1600x900+0+0 (normal left inverted right x axis y axis)
VGA1 connected 1280x1024+1600+0 (normal left inverted right x axis y axis)
'''.splitlines()
        self.assertEqual(qubesadmin.tools.qvm_start_daemon.get_monitor_layout(),
                         ['1600 900 0 0\n', '1280 1024 1600 0\n'])

    @unittest.mock.patch('subprocess.Popen')
    def test_052_get_monitor_layout_hidpi1(self, proc_mock):
        proc_mock().stdout = b'''Screen 0: minimum 8 x 8, current 1920 x 1200, maximum 32767 x 32767
HDMI1 connected 2560x1920+0+0 (normal left inverted right x axis y axis) 372mm x 208mm
   1920x1200     60.00*+
'''.splitlines()
        dpi = 150
        self.assertEqual(qubesadmin.tools.qvm_start_daemon.get_monitor_layout(),
                         ['2560 1920 0 0 {} {}\n'.format(
                             int(2560 / dpi * 254 / 10),
                             int(1920 / dpi * 254 / 10))])

    @unittest.mock.patch('subprocess.Popen')
    def test_052_get_monitor_layout_hidpi2(self, proc_mock):
        proc_mock().stdout = b'''Screen 0: minimum 8 x 8, current 1920 x 1200, maximum 32767 x 32767
HDMI1 connected 2560x1920+0+0 (normal left inverted right x axis y axis) 310mm x 174mm
   1920x1200     60.00*+
'''.splitlines()
        dpi = 200
        self.assertEqual(qubesadmin.tools.qvm_start_daemon.get_monitor_layout(),
                         ['2560 1920 0 0 {} {}\n'.format(
                             int(2560 / dpi * 254 / 10),
                             int(1920 / dpi * 254 / 10))])

    @unittest.mock.patch('subprocess.Popen')
    def test_052_get_monitor_layout_hidpi3(self, proc_mock):
        proc_mock().stdout = b'''Screen 0: minimum 8 x 8, current 1920 x 1200, maximum 32767 x 32767
HDMI1 connected 2560x1920+0+0 (normal left inverted right x axis y axis) 206mm x 116mm
   1920x1200     60.00*+
'''.splitlines()
        dpi = 300
        self.assertEqual(qubesadmin.tools.qvm_start_daemon.get_monitor_layout(),
                         ['2560 1920 0 0 {} {}\n'.format(
                             int(2560 / dpi * 254 / 10),
                             int(1920 / dpi * 254 / 10))])

    def test_060_send_monitor_layout(self):
        loop = asyncio.new_event_loop()
        asyncio.set_event_loop(loop)
        self.addCleanup(loop.close)

        self.app.expected_calls[
            ('dom0', 'admin.vm.List', None, None)] = \
            b'0\x00test-vm class=AppVM state=Running\n'
        self.app.expected_calls[
            ('test-vm', 'admin.vm.CurrentState', None, None)] = \
            b'0\x00power_state=Running'
        self.app.expected_calls[
            ('test-vm', 'admin.vm.feature.CheckWithTemplate',
             'no-monitor-layout', None)] = \
            b'2\x00QubesFeatureNotFoundError\x00\x00Feature not set\x00'

        vm = self.app.domains['test-vm']
        mock_run_service = unittest.mock.Mock(spec={})
        patch_run_service = unittest.mock.patch.object(
            qubesadmin.vm.QubesVM, 'run_service_for_stdio',
            mock_run_service)
        patch_run_service.start()
        self.addCleanup(patch_run_service.stop)
        monitor_layout = ['1920 1080 0 0\n']
        loop.run_until_complete(self.launcher.send_monitor_layout(
            vm, layout=monitor_layout, startup=True))
        mock_run_service.assert_called_once_with(
            'qubes.SetMonitorLayout', autostart=False, input=b'1920 1080 0 0\n')
        self.assertAllCalled()

    def test_061_send_monitor_layout_exclude(self):
        loop = asyncio.new_event_loop()
        asyncio.set_event_loop(loop)
        self.addCleanup(loop.close)

        self.app.expected_calls[
            ('dom0', 'admin.vm.List', None, None)] = \
            b'0\x00test-vm class=AppVM state=Running\n'
        self.app.expected_calls[
            ('test-vm', 'admin.vm.feature.CheckWithTemplate',
             'no-monitor-layout', None)] = \
            b'0\x00True'

        vm = self.app.domains['test-vm']
        mock_run_service = unittest.mock.Mock()
        patch_run_service = unittest.mock.patch.object(
            qubesadmin.vm.QubesVM, 'run_service_for_stdio',
            mock_run_service)
        patch_run_service.start()
        self.addCleanup(patch_run_service.stop)
        monitor_layout = ['1920 1080 0 0\n']
        loop.run_until_complete(self.launcher.send_monitor_layout(
            vm, layout=monitor_layout, startup=True))
        self.assertFalse(mock_run_service.called)
        self.assertAllCalled()

    def test_062_send_monitor_layout_not_running(self):
        loop = asyncio.new_event_loop()
        asyncio.set_event_loop(loop)
        self.addCleanup(loop.close)

        self.app.expected_calls[
            ('dom0', 'admin.vm.List', None, None)] = \
            b'0\x00test-vm class=AppVM state=Halted\n'
        self.app.expected_calls[
            ('test-vm', 'admin.vm.CurrentState', None, None)] = \
            b'0\x00power_state=Halted'
        self.app.expected_calls[
            ('test-vm', 'admin.vm.feature.CheckWithTemplate',
             'no-monitor-layout', None)] = \
            b'2\x00QubesFeatureNotFoundError\x00\x00Feature not set\x00'

        vm = self.app.domains['test-vm']
        mock_run_service = unittest.mock.Mock()
        patch_run_service = unittest.mock.patch.object(
            qubesadmin.vm.QubesVM, 'run_service_for_stdio',
            mock_run_service)
        patch_run_service.start()
        self.addCleanup(patch_run_service.stop)
        monitor_layout = ['1920 1080 0 0\n']
        loop.run_until_complete(self.launcher.send_monitor_layout(
            vm, layout=monitor_layout, startup=True))
        self.assertFalse(mock_run_service.called)
        self.assertAllCalled()

    def test_063_send_monitor_layout_signal_existing(self):
        loop = asyncio.new_event_loop()
        asyncio.set_event_loop(loop)
        self.addCleanup(loop.close)

        self.app.expected_calls[
            ('dom0', 'admin.vm.List', None, None)] = \
            b'0\x00test-vm class=AppVM state=Running\n'
        self.app.expected_calls[
            ('test-vm', 'admin.vm.CurrentState', None, None)] = \
            b'0\x00power_state=Running'
        self.app.expected_calls[
            ('test-vm', 'admin.vm.property.Get', 'xid', None)] = \
            b'0\x00default=False type=int 123'
        self.app.expected_calls[
            ('test-vm', 'admin.vm.property.Get', 'stubdom_xid', None)] = \
            b'0\x00default=False type=int 124'
        self.app.expected_calls[
            ('test-vm', 'admin.vm.feature.CheckWithTemplate',
             'no-monitor-layout', None)] = \
            b'2\x00QubesFeatureNotFoundError\x00\x00Feature not set\x00'

        vm = self.app.domains['test-vm']
        self.addCleanup(unittest.mock.patch.stopall)

        with tempfile.NamedTemporaryFile() as pidfile:
            pidfile.write(b'1234\n')
            pidfile.flush()

            patch_guid_pidfile = unittest.mock.patch.object(
                self.launcher, 'guid_pidfile')
            mock_guid_pidfile = patch_guid_pidfile.start()
            mock_guid_pidfile.return_value = pidfile.name

            mock_kill = unittest.mock.patch('os.kill').start()

            monitor_layout = ['1920 1080 0 0\n']
            loop.run_until_complete(self.launcher.send_monitor_layout(
                vm, layout=monitor_layout, startup=False))
            self.assertEqual(mock_guid_pidfile.mock_calls,
                             [unittest.mock.call(123),
                              unittest.mock.call(124)])
            self.assertEqual(mock_kill.mock_calls,
                             [unittest.mock.call(1234, signal.SIGHUP),
                              unittest.mock.call(1234, signal.SIGHUP)])
        self.assertAllCalled()

    def test_070_send_monitor_layout_all(self):
        loop = asyncio.new_event_loop()
        asyncio.set_event_loop(loop)
        self.addCleanup(loop.close)

        self.app.expected_calls[
            ('dom0', 'admin.vm.List', None, None)] = \
            b'0\x00test-vm class=AppVM state=Running\n' \
            b'test-vm2 class=AppVM state=Running\n' \
            b'test-vm3 class=AppVM state=Running\n' \
            b'test-vm4 class=AppVM state=Halted\n' \
            b'gui-vm class=AppVM state=Running'
        self.app.expected_calls[
            ('test-vm', 'admin.vm.CurrentState', None, None)] = \
            b'0\x00power_state=Running'
        self.app.expected_calls[
            ('test-vm2', 'admin.vm.CurrentState', None, None)] = \
            b'0\x00power_state=Running'
        self.app.expected_calls[
            ('test-vm3', 'admin.vm.CurrentState', None, None)] = \
            b'0\x00power_state=Running'
        self.app.expected_calls[
            ('test-vm4', 'admin.vm.CurrentState', None, None)] = \
            b'0\x00power_state=Halted'
        self.app.expected_calls[
            ('test-vm', 'admin.vm.feature.CheckWithTemplate',
             'gui', None)] = \
            b'2\x00QubesFeatureNotFoundError\x00\x00Feature not set\x00'
        self.app.expected_calls[
            ('test-vm2', 'admin.vm.feature.CheckWithTemplate',
             'gui', None)] = \
            b'0\x00True'
        self.app.expected_calls[
            ('test-vm3', 'admin.vm.feature.CheckWithTemplate',
             'gui', None)] = \
            b'0\x00'
        self.app.expected_calls[
            ('gui-vm', 'admin.vm.property.Get', 'guivm', None)] = \
            b'0\x00default=True type=vm '
        self.app.expected_calls[
            ('test-vm', 'admin.vm.property.Get', 'guivm', None)] = \
            b'0\x00default=False type=vm gui-vm'
        self.app.expected_calls[
            ('test-vm2', 'admin.vm.property.Get', 'guivm', None)] = \
            b'0\x00default=False type=vm gui-vm'
        self.app.expected_calls[
            ('test-vm3', 'admin.vm.property.Get', 'guivm', None)] = \
            b'0\x00default=False type=vm gui-vm'
        self.app.expected_calls[
            ('test-vm4', 'admin.vm.property.Get', 'guivm', None)] = \
            b'0\x00default=False type=vm gui-vm'

        self.app._local_name = 'gui-vm'

        vm = self.app.domains['test-vm']
        vm2 = self.app.domains['test-vm2']

        self.addCleanup(unittest.mock.patch.stopall)

        mock_send_monitor_layout = unittest.mock.Mock()
        patch_send_monitor_layout = unittest.mock.patch.object(
            self.launcher, 'send_monitor_layout',
            functools.partial(self.mock_coroutine, mock_send_monitor_layout))
        patch_send_monitor_layout.start()
        monitor_layout = ['1920 1080 0 0\n']
        mock_get_monior_layout = unittest.mock.patch(
            'qubesadmin.tools.qvm_start_daemon.get_monitor_layout').start()
        mock_get_monior_layout.return_value = monitor_layout

        self.launcher.send_monitor_layout_all()
        loop.stop()
        loop.run_forever()

        # test-vm3 not called b/c feature 'gui' set to false
        # test-vm4 not called b/c not running
        self.assertCountEqual(mock_send_monitor_layout.mock_calls,
                              [unittest.mock.call(vm, monitor_layout),
                               unittest.mock.call(vm2, monitor_layout)])
        mock_get_monior_layout.assert_called_once_with()
        self.assertAllCalled()<|MERGE_RESOLUTION|>--- conflicted
+++ resolved
@@ -63,24 +63,7 @@
 
         self.assertAllCalled()
 
-<<<<<<< HEAD
-    def test_010_common_args(self):
-=======
-    @unittest.mock.patch('subprocess.check_output')
-    def test_001_kde_args_none(self, proc_mock):
-        self.app.expected_calls[
-            ('dom0', 'admin.vm.List', None, None)] = \
-            b'0\x00test-vm class=AppVM state=Running\n'
-
-        proc_mock.side_effect = [b'']
-
-        args = self.launcher.kde_guid_args(self.app.domains['test-vm'])
-        self.assertEqual(args, [])
-
-        self.assertAllCalled()
-
     def setup_common_args(self):
->>>>>>> 7616a891
         self.app.expected_calls[
             ('dom0', 'admin.vm.List', None, None)] = \
             b'0\x00test-vm class=AppVM state=Running\n' \
